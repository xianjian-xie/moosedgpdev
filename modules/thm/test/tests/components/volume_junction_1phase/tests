[Tests]
  [equal_area_x_direction]
    type = 'CSVDiff'
    input = 'equal_area_with_junction.i'
    cli_args = 'Components/junction/volume=1.0'
    # The gold file was actually produced with equal_area_no_junction.i and
    # then renamed to equal_area_with_junction_out.csv.
    csvdiff = 'equal_area_with_junction_out.csv'
    max_parallel = 1
  []
  [equal_area_not_x_direction]
    type = 'CSVDiff'
    input = 'equal_area_with_junction.i'
    cli_args = '
      Components/junction/volume=1.0
      Functions/T0/axis=y
      Components/pipe1/orientation="0 1 0"
      Components/junction/position="0 1.02 0"
      Components/junction/initial_vel_x=0
      Components/junction/initial_vel_y=1
      Components/pipe2/position="0 1.04 0"
      Components/pipe2/orientation="0 1 0"
      Postprocessors/junction_rhou/variable=junction:rhovV'
    csvdiff = 'equal_area_with_junction_out.csv'
    prereq = 'equal_area_x_direction'
    max_parallel = 1
  []

  [phy:unequal_area]
    type = 'CSVDiff'
    input = 'phy.unequal_area.i'
    csvdiff = 'phy.unequal_area_out.csv'
    abs_zero = 5e-5
    rel_err = 0
    recover = false
    max_parallel = 1
  []

  [phy:deadend]
    type = 'CSVDiff'
    input = 'phy.deadend.i'
    csvdiff = 'phy.deadend_out.csv'
    abs_zero = 1e-5
    rel_err = 0
    max_parallel = 1
  []


  [phy:shower_syntax]
    type = 'RunApp'
    input = 'phy.shower.i'
    check_input = true
    recover = false
    max_parallel = 1
  []

  [phy:shower]
    type = 'CSVDiff'
    input = 'phy.shower.i'
    csvdiff = 'phy.shower_out.csv'
    abs_zero = 2e-10
    rel_err = 0
    heavy = true
    max_parallel = 1
  []

  # Tests conservation of mass and energy for 1-phase flow.
  [conservation_1phase]
    type = 'CSVDiff'
    input = 't_junction_1phase.i'
    csvdiff = 't_junction_1phase_out.csv'
    abs_zero = 1e-10
    max_parallel = 1
  []

  [phy.form_loss]
    type = 'CSVDiff'
    input = 'phy.form_loss.i'
    csvdiff = 'phy.form_loss.csv'
    cli_args = 'Components/junction/K=1 Outputs/file_base=phy.form_loss'
    rel_err = 2e-4
    recover = false
    max_parallel = 1
  []

  [phy.form_loss_Aref]
    type = 'CSVDiff'
    input = 'phy.form_loss.i'
    csvdiff = 'phy.form_loss_Aref.csv'
    cli_args = 'Components/junction/K=1 Components/junction/A_ref=0.2 Outputs/file_base=phy.form_loss_Aref'
    rel_err = 2e-4
    recover = false
    max_parallel = 1
  []

  # error checking
  [err.missing_ics]
    type = 'RunException'
    input = 'err.missing_ics.i'
    expect_err = "junction: The following initial condition parameters are missing: initial_p initial_T initial_vel_x initial_vel_y initial_vel_z"
  []

<<<<<<< HEAD
=======
  [err.missing_A_ref]
    type = 'RunException'
    input = 'phy.form_loss.i'
    cli_args = 'Components/junction/K=1'
    expect_err = "junction: With specified form loss factor 'K', parameter 'A_ref' is required."
  []

>>>>>>> 618eb6cb
  [err.missing_K]
    type = 'RunException'
    input = 'phy.form_loss.i'
    cli_args = '--error Components/junction/A_ref=1'
    expect_err = "junction: Parameter 'A_ref' is specified, but 'K' is not specified, so the junction will behave as if there were no form loss."
  []
[]<|MERGE_RESOLUTION|>--- conflicted
+++ resolved
@@ -100,16 +100,6 @@
     expect_err = "junction: The following initial condition parameters are missing: initial_p initial_T initial_vel_x initial_vel_y initial_vel_z"
   []
 
-<<<<<<< HEAD
-=======
-  [err.missing_A_ref]
-    type = 'RunException'
-    input = 'phy.form_loss.i'
-    cli_args = 'Components/junction/K=1'
-    expect_err = "junction: With specified form loss factor 'K', parameter 'A_ref' is required."
-  []
-
->>>>>>> 618eb6cb
   [err.missing_K]
     type = 'RunException'
     input = 'phy.form_loss.i'
