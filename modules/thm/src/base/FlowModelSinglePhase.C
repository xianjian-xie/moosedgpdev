#include "FlowModelSinglePhase.h"
#include "FlowChannel.h"

const std::string FlowModelSinglePhase::DENSITY = "rho";
const std::string FlowModelSinglePhase::FRICTION_FACTOR_DARCY = "f_D";
const std::string FlowModelSinglePhase::DYNAMIC_VISCOSITY = "mu";
const std::string FlowModelSinglePhase::HEAT_TRANSFER_COEFFICIENT_WALL = "Hw";
const std::string FlowModelSinglePhase::MOMENTUM_DENSITY = "rhou";
const std::string FlowModelSinglePhase::PRESSURE = "p";
const std::string FlowModelSinglePhase::RHOA = "rhoA";
const std::string FlowModelSinglePhase::RHOEA = "rhoEA";
const std::string FlowModelSinglePhase::RHOUA = "rhouA";
const std::string FlowModelSinglePhase::SOUND_SPEED = "c";
const std::string FlowModelSinglePhase::SPECIFIC_HEAT_CONSTANT_PRESSURE = "cp";
const std::string FlowModelSinglePhase::SPECIFIC_HEAT_CONSTANT_VOLUME = "cv";
const std::string FlowModelSinglePhase::SPECIFIC_INTERNAL_ENERGY = "e";
const std::string FlowModelSinglePhase::SPECIFIC_TOTAL_ENTHALPY = "H";
const std::string FlowModelSinglePhase::SPECIFIC_VOLUME = "v";
const std::string FlowModelSinglePhase::TEMPERATURE = "T";
const std::string FlowModelSinglePhase::THERMAL_CONDUCTIVITY = "k";
const std::string FlowModelSinglePhase::TOTAL_ENERGY_DENSITY = "rhoE";
const std::string FlowModelSinglePhase::VELOCITY = "vel";

template <>
InputParameters
validParams<FlowModelSinglePhase>()
{
  InputParameters params = validParams<FlowModel>();
  params.addParam<std::string>(
      "suffix", "", "The suffix of the single phase flow model being added.");
  return params;
}

registerMooseObject("THMApp", FlowModelSinglePhase);

FlowModelSinglePhase::FlowModelSinglePhase(const InputParameters & params)
  : FlowModel(params),
    _raw_suffix(params.get<std::string>("suffix")),
    _suffix(_raw_suffix == "" ? "" : "_" + _raw_suffix),
    _rhoA_name(RHOA + _suffix),
    _rhouA_name(RHOUA + _suffix),
    _rhoEA_name(RHOEA + _suffix),
    _density_name(DENSITY + _suffix),
    _total_energy_density_name(TOTAL_ENERGY_DENSITY + _suffix),
    _momentum_density_name(MOMENTUM_DENSITY + _suffix),
    _velocity_name(VELOCITY + _suffix),
    _pressure_name(PRESSURE + _suffix),
    _specific_volume_name(SPECIFIC_VOLUME + _suffix),
    _specific_internal_energy_name(SPECIFIC_INTERNAL_ENERGY + _suffix),
    _temperature_name(TEMPERATURE + _suffix),
    _specific_total_enthalpy_name(SPECIFIC_TOTAL_ENTHALPY + _suffix)
{
  _solution_vars = {_rhoA_name, _rhouA_name, _rhoEA_name};
  _derivative_vars = _solution_vars;
}

void
FlowModelSinglePhase::init()
{
}

void
FlowModelSinglePhase::addVariables()
{
  FlowModel::addCommonVariables();

  unsigned int subdomain_id = _pipe.getSubdomainID();
  std::vector<Real> scaling_factor = _sim.getParam<std::vector<Real>>("scaling_factor_1phase");

  // Nonlinear variables
  _sim.addVariable(true, _rhoA_name, _fe_type, subdomain_id, scaling_factor[0]);
  _sim.addVariable(true, _rhouA_name, _fe_type, subdomain_id, scaling_factor[1]);
  _sim.addVariable(true, _rhoEA_name, _fe_type, subdomain_id, scaling_factor[2]);

  // Auxiliary
  _sim.addVariable(false, _density_name, _fe_type, subdomain_id);
  _sim.addVariable(false, _momentum_density_name, _fe_type, subdomain_id);
  _sim.addVariable(false, _total_energy_density_name, _fe_type, subdomain_id);
  _sim.addVariable(false, _velocity_name, _fe_type, subdomain_id);
  _sim.addVariable(false, _pressure_name, _fe_type, subdomain_id);
  _sim.addVariable(false, _specific_volume_name, _fe_type, subdomain_id);
  _sim.addVariable(false, _specific_internal_energy_name, _fe_type, subdomain_id);
  _sim.addVariable(false, _temperature_name, _fe_type, subdomain_id);
  _sim.addVariable(false, _specific_total_enthalpy_name, _fe_type, subdomain_id);
}

void
FlowModelSinglePhase::addInitialConditions()
{
  FlowModel::addCommonInitialConditions();

  bool ics_set = _pipe.isParamValid("initial_p") && _pipe.isParamValid("initial_T") &&
                 _pipe.isParamValid("initial_vel");

  if (ics_set)
  {
    const std::vector<SubdomainName> & block = _pipe.getSubdomainNames();

    const FunctionName & p_fn = getVariableFn("initial_p");
    _sim.addFunctionIC(_pressure_name, p_fn, block);

    const FunctionName & T_fn = getVariableFn("initial_T");
    _sim.addFunctionIC(_temperature_name, T_fn, block);

    const FunctionName & v_fn = getVariableFn("initial_vel");
    _sim.addFunctionIC(_velocity_name, v_fn, block);

    {
      std::string class_name = "RhoFromPressureTemperatureIC";
      InputParameters params = _factory.getValidParams(class_name);
      params.set<VariableName>("variable") = _density_name;
      params.set<std::vector<SubdomainName>>("block") = block;
      params.set<std::vector<VariableName>>("p") = {_pressure_name};
      params.set<std::vector<VariableName>>("T") = {_temperature_name};
      params.set<UserObjectName>("fp") = _fp_name;
      _sim.addInitialCondition(
          class_name, Component::genName(_comp_name, "rho_ic", _raw_suffix), params);
    }
    {
      std::string class_name = "VariableProductIC";
      InputParameters params = _factory.getValidParams(class_name);
      params.set<VariableName>("variable") = _momentum_density_name;
      params.set<std::vector<SubdomainName>>("block") = block;
      params.set<std::vector<VariableName>>("values") = {_density_name, _velocity_name};
      _sim.addInitialCondition(
          class_name, Component::genName(_comp_name, "rhou_ic", _raw_suffix), params);
    }
    {
      std::string class_name = "RhoEFromPressureTemperatureVelocityIC";
      InputParameters params = _factory.getValidParams(class_name);
      params.set<VariableName>("variable") = _total_energy_density_name;
      params.set<std::vector<SubdomainName>>("block") = block;
      params.set<std::vector<VariableName>>("p") = {_pressure_name};
      params.set<std::vector<VariableName>>("T") = {_temperature_name};
      params.set<std::vector<VariableName>>("vel") = {_velocity_name};
      params.set<UserObjectName>("fp") = _fp_name;
      _sim.addInitialCondition(
          class_name, Component::genName(_comp_name, "rhoE_ic", _raw_suffix), params);
    }

    {
      std::string class_name = "VariableProductIC";
      InputParameters params = _factory.getValidParams(class_name);
      params.set<VariableName>("variable") = _rhoA_name;
      params.set<std::vector<SubdomainName>>("block") = block;
      params.set<std::vector<VariableName>>("values") = {_density_name, AREA};
      _sim.addInitialCondition(
          class_name, Component::genName(_comp_name, "rhoA_ic", _raw_suffix), params);
    }
    {
      std::string class_name = "VariableProductIC";
      InputParameters params = _factory.getValidParams(class_name);
      params.set<VariableName>("variable") = _rhouA_name;
      params.set<std::vector<SubdomainName>>("block") = block;
      params.set<std::vector<VariableName>>("values") = {_momentum_density_name, AREA};
      _sim.addInitialCondition(
          class_name, Component::genName(_comp_name, "rhouA_ic", _raw_suffix), params);
    }
    {
      std::string class_name = "VariableProductIC";
      InputParameters params = _factory.getValidParams(class_name);
      params.set<VariableName>("variable") = _rhoEA_name;
      params.set<std::vector<SubdomainName>>("block") = block;
      params.set<std::vector<VariableName>>("values") = {_total_energy_density_name, AREA};
      _sim.addInitialCondition(
          class_name, Component::genName(_comp_name, "rhoEA_ic", _raw_suffix), params);
    }

    {
      std::string class_name = "SpecificVolumeIC";
      InputParameters params = _factory.getValidParams(class_name);
      params.set<VariableName>("variable") = _specific_volume_name;
      params.set<std::vector<SubdomainName>>("block") = block;
      params.set<std::vector<VariableName>>("rhoA") = {_rhoA_name};
      params.set<std::vector<VariableName>>("A") = {AREA};
      _sim.addInitialCondition(
          class_name, Component::genName(_comp_name, "v_ic", _raw_suffix), params);
    }
    {
      std::string class_name = "SpecificInternalEnergyIC";
      InputParameters params = _factory.getValidParams(class_name);
      params.set<VariableName>("variable") = _specific_internal_energy_name;
      params.set<std::vector<SubdomainName>>("block") = block;
      params.set<std::vector<VariableName>>("rhoA") = {_rhoA_name};
      params.set<std::vector<VariableName>>("rhouA") = {_rhouA_name};
      params.set<std::vector<VariableName>>("rhoEA") = {_rhoEA_name};
      _sim.addInitialCondition(
          class_name, Component::genName(_comp_name, "u_ic", _raw_suffix), params);
    }
    {
      std::string class_name = "SpecificTotalEnthalpyIC";
      InputParameters params = _factory.getValidParams(class_name);
      params.set<VariableName>("variable") = _specific_total_enthalpy_name;
      params.set<std::vector<SubdomainName>>("block") = block;
      params.set<std::vector<VariableName>>("p") = {_pressure_name};
      params.set<std::vector<VariableName>>("rhoA") = {_rhoA_name};
      params.set<std::vector<VariableName>>("rhoEA") = {_rhoEA_name};
      params.set<std::vector<VariableName>>("A") = {AREA};
      _sim.addInitialCondition(
          class_name, Component::genName(_comp_name, "H_ic", _raw_suffix), params);
    }
  }
}

void
FlowModelSinglePhase::addMooseObjects()
{
  FlowModel::addCommonMooseObjects();

  ExecFlagEnum execute_on(MooseUtils::getDefaultExecFlagEnum());
  execute_on = {EXEC_INITIAL, EXEC_LINEAR, EXEC_NONLINEAR};

  // numerical flux user object
  {
    const std::string class_name = "NumericalFlux3EqnHLLC";
    InputParameters params = _factory.getValidParams(class_name);
    params.set<UserObjectName>("fluid_properties") = _fp_name;
    params.set<ExecFlagEnum>("execute_on") = execute_on;
    _sim.addUserObject(class_name, _numerical_flux_name, params);
  }

  if (_spatial_discretization == rDG)
    addRDGMooseObjects();

<<<<<<< HEAD
  // coupling vectors
  std::vector<VariableName> cv_rho(1, DENSITY);
  std::vector<VariableName> cv_rhou(1, MOMENTUM_DENSITY);
  std::vector<VariableName> cv_rhoE(1, TOTAL_ENERGY_DENSITY);
  std::vector<VariableName> cv_vel(1, VELOCITY);
  std::vector<VariableName> cv_pressure(1, PRESSURE);
  std::vector<VariableName> cv_enthalpy(1, SPECIFIC_TOTAL_ENTHALPY);
  std::vector<VariableName> cv_temperature(1, TEMPERATURE);
  std::vector<VariableName> cv_v(1, SPECIFIC_VOLUME);
  std::vector<VariableName> cv_internal_energy(1, SPECIFIC_INTERNAL_ENERGY);
  std::vector<VariableName> cv_P_hf(1, HEAT_FLUX_PERIMETER);

  std::vector<VariableName> cv_rhoA(1, RHOA);
  std::vector<VariableName> cv_rhouA(1, RHOUA);
  std::vector<VariableName> cv_rhoEA(1, RHOEA);
  std::vector<VariableName> cv_area(1, AREA);

=======
>>>>>>> aab720e6
  ////////////////////////////////////////////////////////
  // Adding kernels
  ////////////////////////////////////////////////////////

  // Density equation (transient term + advection term)
  {
    std::string class_name = "TimeDerivative";
    InputParameters params = _factory.getValidParams(class_name);
    params.set<NonlinearVariableName>("variable") = _rhoA_name;
    params.set<std::vector<SubdomainName>>("block") = _pipe.getSubdomainNames();
    if (_lump_mass_matrix)
      params.set<bool>("lumping") = true;
    _sim.addKernel(class_name, Component::genName(_comp_name, "rho_ie", _raw_suffix), params);
  }
  if (_spatial_discretization == CG)
  {
    std::string class_name = "OneDMassFlux";
    InputParameters params = _factory.getValidParams(class_name);
    params.set<NonlinearVariableName>("variable") = _rhoA_name;
    params.set<std::vector<SubdomainName>>("block") = _pipe.getSubdomainNames();
    params.set<std::vector<VariableName>>("A") = {AREA};
    params.set<std::vector<VariableName>>("arhoA") = {_rhoA_name};
    params.set<std::vector<VariableName>>("arhouA") = {_rhouA_name};
    params.set<MaterialPropertyName>("direction") = DIRECTION;
    params.set<MaterialPropertyName>("alpha") = UNITY;
    params.set<MaterialPropertyName>("rho") = _density_name;
    params.set<MaterialPropertyName>("vel") = _velocity_name;
    _sim.addKernel(class_name, Component::genName(_comp_name, "rho_if", _raw_suffix), params);
  }

  // Momentum equation, for 1-D pipe, x-momentum equation only
  // (transient term + remaining terms[advection, pressure, body force, etc])
  {
    std::string class_name = "TimeDerivative";
    InputParameters params = _factory.getValidParams(class_name);
    params.set<NonlinearVariableName>("variable") = _rhouA_name;
    params.set<std::vector<SubdomainName>>("block") = _pipe.getSubdomainNames();
    if (_lump_mass_matrix)
      params.set<bool>("lumping") = true;
    _sim.addKernel(class_name, Component::genName(_comp_name, "rhou_ie", _raw_suffix), params);
  }
  if (_spatial_discretization == CG)
  {
    std::string class_name = "OneDMomentumFlux";
    InputParameters params = _factory.getValidParams(class_name);
    params.set<NonlinearVariableName>("variable") = _rhouA_name;
    params.set<std::vector<SubdomainName>>("block") = _pipe.getSubdomainNames();

    params.set<std::vector<VariableName>>("A") = {AREA};
    params.set<std::vector<VariableName>>("arhoA") = {_rhoA_name};
    params.set<std::vector<VariableName>>("arhouA") = {_rhouA_name};
    params.set<std::vector<VariableName>>("arhoEA") = {_rhoEA_name};
    params.set<MaterialPropertyName>("direction") = DIRECTION;
    params.set<MaterialPropertyName>("alpha") = UNITY;
    params.set<MaterialPropertyName>("rho") = _density_name;
    params.set<MaterialPropertyName>("vel") = _velocity_name;
    params.set<MaterialPropertyName>("p") = _pressure_name;
    _sim.addKernel(class_name, Component::genName(_comp_name, "rhou_if", _raw_suffix), params);
  }
  {
    std::string class_name = "OneDMomentumAreaGradient";
    InputParameters params = _factory.getValidParams(class_name);
    params.set<NonlinearVariableName>("variable") = _rhouA_name;
    params.set<std::vector<SubdomainName>>("block") = _pipe.getSubdomainNames();
    params.set<std::vector<VariableName>>("arhoA") = {_rhoA_name};
    params.set<std::vector<VariableName>>("arhouA") = {_rhouA_name};
    // Since rDG uses this kernel and rDG usually uses elemental area by default,
    // a linear area variable must be used specifically.
    params.set<std::vector<VariableName>>("A") = {_A_linear_name};
    params.set<MaterialPropertyName>("direction") = DIRECTION;
    params.set<MaterialPropertyName>("p") = _pressure_name;
    params.set<MaterialPropertyName>("alpha") = UNITY;
    params.set<std::vector<VariableName>>("arhoEA") = {_rhoEA_name};
    _sim.addKernel(class_name, Component::genName(_comp_name, "rhou_ps", _raw_suffix), params);
  }
  {
    std::string class_name = "OneDMomentumFriction";
    InputParameters params = _factory.getValidParams(class_name);
    params.set<NonlinearVariableName>("variable") = _rhouA_name;
    params.set<std::vector<SubdomainName>>("block") = _pipe.getSubdomainNames();
<<<<<<< HEAD
    params.set<std::vector<VariableName>>("A") = cv_area;
    params.set<MaterialPropertyName>("D_h") = HYDRAULIC_DIAMETER;
    params.set<std::vector<VariableName>>("arhoA") = cv_rhoA;
    params.set<std::vector<VariableName>>("arhouA") = cv_rhouA;
    params.set<std::vector<VariableName>>("arhoEA") = cv_rhoEA;
=======
    params.set<std::vector<VariableName>>("A") = {AREA};
    params.set<std::vector<VariableName>>("D_h") = {HYDRAULIC_DIAMETER};
    params.set<std::vector<VariableName>>("arhoA") = {_rhoA_name};
    params.set<std::vector<VariableName>>("arhouA") = {_rhouA_name};
    params.set<std::vector<VariableName>>("arhoEA") = {_rhoEA_name};
>>>>>>> aab720e6
    params.set<MaterialPropertyName>("alpha") = UNITY;
    params.set<MaterialPropertyName>("rho") = _density_name;
    params.set<MaterialPropertyName>("vel") = _velocity_name;
    params.set<MaterialPropertyName>("f_D") = FRICTION_FACTOR_DARCY;
    params.set<MaterialPropertyName>("2phase_multiplier") = UNITY;
    _sim.addKernel(
        class_name, Component::genName(_comp_name, "rhou_friction", _raw_suffix), params);
  }
  {
    std::string class_name = "OneDMomentumGravity";
    InputParameters params = _factory.getValidParams(class_name);
    params.set<NonlinearVariableName>("variable") = _rhouA_name;
    params.set<std::vector<SubdomainName>>("block") = _pipe.getSubdomainNames();
    params.set<std::vector<VariableName>>("A") = {AREA};
    params.set<std::vector<VariableName>>("arhoA") = {_rhoA_name};
    params.set<MaterialPropertyName>("direction") = DIRECTION;
    params.set<MaterialPropertyName>("alpha") = UNITY;
    params.set<MaterialPropertyName>("rho") = _density_name;
    params.set<RealVectorValue>("gravity_vector") = _gravity_vector;
    _sim.addKernel(class_name, Component::genName(_comp_name, "rhou_gravity", _raw_suffix), params);
  }

  // Total energy equation
  // (transient term + remaining terms[advection, wall heating, work from body force, etc])
  {
    std::string class_name = "TimeDerivative";
    InputParameters params = _factory.getValidParams(class_name);
    params.set<NonlinearVariableName>("variable") = _rhoEA_name;
    params.set<std::vector<SubdomainName>>("block") = _pipe.getSubdomainNames();
    if (_lump_mass_matrix)
      params.set<bool>("lumping") = true;
    _sim.addKernel(class_name, Component::genName(_comp_name, "rhoE_ie", _raw_suffix), params);
  }
  if (_spatial_discretization == CG)
  {
    std::string class_name = "OneDEnergyFlux";
    InputParameters params = _factory.getValidParams(class_name);
    params.set<NonlinearVariableName>("variable") = _rhoEA_name;
    params.set<std::vector<SubdomainName>>("block") = _pipe.getSubdomainNames();
    params.set<std::vector<VariableName>>("A") = {AREA};
    params.set<std::vector<VariableName>>("arhoA") = {_rhoA_name};
    params.set<std::vector<VariableName>>("arhouA") = {_rhouA_name};
    params.set<std::vector<VariableName>>("arhoEA") = {_rhoEA_name};
    params.set<MaterialPropertyName>("direction") = DIRECTION;
    params.set<MaterialPropertyName>("alpha") = UNITY;
    params.set<MaterialPropertyName>("rho") = _density_name;
    params.set<MaterialPropertyName>("vel") = _velocity_name;
    params.set<MaterialPropertyName>("e") = _specific_internal_energy_name;
    params.set<MaterialPropertyName>("p") = _pressure_name;
    _sim.addKernel(class_name, Component::genName(_comp_name, "rhoE_if", _raw_suffix), params);
  }
  {
    std::string class_name = "OneDEnergyGravity";
    InputParameters params = _factory.getValidParams(class_name);
    params.set<NonlinearVariableName>("variable") = _rhoEA_name;
    params.set<std::vector<SubdomainName>>("block") = _pipe.getSubdomainNames();
    params.set<std::vector<VariableName>>("A") = {AREA};
    params.set<std::vector<VariableName>>("arhoA") = {_rhoA_name};
    params.set<std::vector<VariableName>>("arhouA") = {_rhouA_name};
    params.set<MaterialPropertyName>("direction") = DIRECTION;
    params.set<MaterialPropertyName>("alpha") = UNITY;
    params.set<MaterialPropertyName>("rho") = _density_name;
    params.set<MaterialPropertyName>("vel") = _velocity_name;
    params.set<RealVectorValue>("gravity_vector") = _gravity_vector;
    _sim.addKernel(class_name, Component::genName(_comp_name, "rhoE_gravity", _raw_suffix), params);
  }

  //////////////////////////////////////
  // Adding auxiliary kernels
  //////////////////////////////////////

  ExecFlagEnum ts_execute_on(MooseUtils::getDefaultExecFlagEnum());
  ts_execute_on = EXEC_TIMESTEP_BEGIN;

  // Velocity auxiliary kernel
  {
    std::string class_name = "QuotientAux";
    InputParameters params = _factory.getValidParams(class_name);
    params.set<AuxVariableName>("variable") = _velocity_name;
    params.set<std::vector<SubdomainName>>("block") = _pipe.getSubdomainNames();
    params.set<std::vector<VariableName>>("numerator") = {_rhouA_name};
    params.set<std::vector<VariableName>>("denominator") = {_rhoA_name};
    _sim.addAuxKernel(class_name, Component::genName(_comp_name, "vel", _raw_suffix), params);
  }

  {
    // Computes rho = (rho*A)/A
    InputParameters params = _factory.getValidParams("QuotientAux");
    params.set<AuxVariableName>("variable") = _density_name;
    params.set<std::vector<SubdomainName>>("block") = _pipe.getSubdomainNames();
    params.set<std::vector<VariableName>>("numerator") = {_rhoA_name};
    params.set<std::vector<VariableName>>("denominator") = {AREA};
    _sim.addAuxKernel(
        "QuotientAux", Component::genName(_comp_name, "rho_auxkernel", _raw_suffix), params);
  }
  {
    // Computes rhou = (rho*u*A)/A
    InputParameters params = _factory.getValidParams("QuotientAux");
    params.set<AuxVariableName>("variable") = _momentum_density_name;
    params.set<std::vector<SubdomainName>>("block") = _pipe.getSubdomainNames();
    params.set<std::vector<VariableName>>("numerator") = {_rhouA_name};
    params.set<std::vector<VariableName>>("denominator") = {AREA};
    _sim.addAuxKernel(
        "QuotientAux", Component::genName(_comp_name, "rhou_auxkernel", _raw_suffix), params);
  }

  {
    std::string class_name = "THMSpecificVolumeAux";
    InputParameters params = _factory.getValidParams(class_name);
    params.set<AuxVariableName>("variable") = _specific_volume_name;
    params.set<std::vector<SubdomainName>>("block") = _pipe.getSubdomainNames();
    params.set<std::vector<VariableName>>("rhoA") = {_rhoA_name};
    params.set<std::vector<VariableName>>("A") = {AREA};
    _sim.addAuxKernel(class_name, Component::genName(_comp_name, "v_aux", _raw_suffix), params);
  }
  {
    std::string class_name = "THMSpecificInternalEnergyAux";
    InputParameters params = _factory.getValidParams(class_name);
    params.set<AuxVariableName>("variable") = _specific_internal_energy_name;
    params.set<std::vector<SubdomainName>>("block") = _pipe.getSubdomainNames();
    params.set<std::vector<VariableName>>("rhoA") = {_rhoA_name};
    params.set<std::vector<VariableName>>("rhouA") = {_rhouA_name};
    params.set<std::vector<VariableName>>("rhoEA") = {_rhoEA_name};
    _sim.addAuxKernel(class_name, Component::genName(_comp_name, "e_aux", _raw_suffix), params);
  }

  {
    std::string class_name = "PressureAux";
    InputParameters params = _factory.getValidParams(class_name);
    params.set<AuxVariableName>("variable") = _pressure_name;
    params.set<std::vector<SubdomainName>>("block") = _pipe.getSubdomainNames();
    params.set<std::vector<VariableName>>("e") = {_specific_internal_energy_name};
    params.set<std::vector<VariableName>>("v") = {_specific_volume_name};
    params.set<UserObjectName>("fp") = _fp_name;
    _sim.addAuxKernel(
        class_name, Component::genName(_comp_name, "pressure_uv_auxkernel", _raw_suffix), params);
  }
  {
    std::string class_name = "TemperatureAux";
    InputParameters params = _factory.getValidParams(class_name);
    params.set<AuxVariableName>("variable") = _temperature_name;
    params.set<std::vector<SubdomainName>>("block") = _pipe.getSubdomainNames();
    params.set<std::vector<VariableName>>("e") = {_specific_internal_energy_name};
    params.set<std::vector<VariableName>>("v") = {_specific_volume_name};
    params.set<UserObjectName>("fp") = _fp_name;
    _sim.addAuxKernel(
        class_name, Component::genName(_comp_name, "T_auxkernel", _raw_suffix), params);
  }

  {
    std::string class_name = "SpecificTotalEnthalpyAux";
    InputParameters params = _factory.getValidParams(class_name);
    params.set<AuxVariableName>("variable") = _specific_total_enthalpy_name;
    params.set<std::vector<SubdomainName>>("block") = _pipe.getSubdomainNames();
    params.set<std::vector<VariableName>>("rhoA") = {_rhoA_name};
    params.set<std::vector<VariableName>>("rhoEA") = {_rhoEA_name};
    params.set<std::vector<VariableName>>("p") = {_pressure_name};
    params.set<std::vector<VariableName>>("A") = {AREA};
    _sim.addAuxKernel(
        class_name, Component::genName(_comp_name, "H_auxkernel", _raw_suffix), params);
  }
  {
    // Computes rhoE = (rho*E*A)/A
    InputParameters params = _factory.getValidParams("QuotientAux");
    params.set<AuxVariableName>("variable") = _total_energy_density_name;
    params.set<std::vector<SubdomainName>>("block") = _pipe.getSubdomainNames();
    params.set<std::vector<VariableName>>("numerator") = {_rhoEA_name};
    params.set<std::vector<VariableName>>("denominator") = {AREA};
    _sim.addAuxKernel(
        "QuotientAux", Component::genName(_comp_name, "rhoE_auxkernel", _raw_suffix), params);
  }
}

void
FlowModelSinglePhase::addRDGMooseObjects()
{
  // slope reconstruction material
  {
    const std::string class_name = "RDG3EqnMaterial";
    InputParameters params = _factory.getValidParams(class_name);
    params.set<std::vector<SubdomainName>>("block") = _pipe.getSubdomainNames();
    params.set<MooseEnum>("scheme") = _rdg_slope_reconstruction;
    params.set<std::vector<VariableName>>("A_elem") = {AREA};
    params.set<std::vector<VariableName>>("A_linear") = {_A_linear_name};
    params.set<std::vector<VariableName>>("rhoA") = {_rhoA_name};
    params.set<std::vector<VariableName>>("rhouA") = {_rhouA_name};
    params.set<std::vector<VariableName>>("rhoEA") = {_rhoEA_name};
    params.set<MaterialPropertyName>("direction") = DIRECTION;
    params.set<UserObjectName>("fluid_properties") = _fp_name;
    params.set<bool>("implicit") = _sim.getImplicitTimeIntegrationFlag();
    _sim.addMaterial(class_name, Component::genName(_comp_name, class_name, _raw_suffix), params);
  }

  // advection
  {
    // mass
    const std::string class_name = "NumericalFlux3EqnDGKernel";
    InputParameters params = _factory.getValidParams(class_name);
    params.set<NonlinearVariableName>("variable") = _rhoA_name;
    params.set<std::vector<SubdomainName>>("block") = _pipe.getSubdomainNames();
    params.set<std::vector<VariableName>>("A_linear") = {_A_linear_name};
    params.set<std::vector<VariableName>>("A") = {AREA};
    params.set<std::vector<VariableName>>("rhoA") = {_rhoA_name};
    params.set<std::vector<VariableName>>("rhouA") = {_rhouA_name};
    params.set<std::vector<VariableName>>("rhoEA") = {_rhoEA_name};
    params.set<UserObjectName>("numerical_flux") = _numerical_flux_name;
    params.set<bool>("implicit") = _sim.getImplicitTimeIntegrationFlag();
    _sim.addDGKernel(
        class_name, Component::genName(_comp_name, "mass_advection", _raw_suffix), params);

    // momentum
    params.set<NonlinearVariableName>("variable") = _rhouA_name;
    _sim.addDGKernel(
        class_name, Component::genName(_comp_name, "momentum_advection", _raw_suffix), params);

    // energy
    params.set<NonlinearVariableName>("variable") = _rhoEA_name;
    _sim.addDGKernel(
        class_name, Component::genName(_comp_name, "energy_advection", _raw_suffix), params);
  }
}<|MERGE_RESOLUTION|>--- conflicted
+++ resolved
@@ -222,26 +222,6 @@
   if (_spatial_discretization == rDG)
     addRDGMooseObjects();
 
-<<<<<<< HEAD
-  // coupling vectors
-  std::vector<VariableName> cv_rho(1, DENSITY);
-  std::vector<VariableName> cv_rhou(1, MOMENTUM_DENSITY);
-  std::vector<VariableName> cv_rhoE(1, TOTAL_ENERGY_DENSITY);
-  std::vector<VariableName> cv_vel(1, VELOCITY);
-  std::vector<VariableName> cv_pressure(1, PRESSURE);
-  std::vector<VariableName> cv_enthalpy(1, SPECIFIC_TOTAL_ENTHALPY);
-  std::vector<VariableName> cv_temperature(1, TEMPERATURE);
-  std::vector<VariableName> cv_v(1, SPECIFIC_VOLUME);
-  std::vector<VariableName> cv_internal_energy(1, SPECIFIC_INTERNAL_ENERGY);
-  std::vector<VariableName> cv_P_hf(1, HEAT_FLUX_PERIMETER);
-
-  std::vector<VariableName> cv_rhoA(1, RHOA);
-  std::vector<VariableName> cv_rhouA(1, RHOUA);
-  std::vector<VariableName> cv_rhoEA(1, RHOEA);
-  std::vector<VariableName> cv_area(1, AREA);
-
-=======
->>>>>>> aab720e6
   ////////////////////////////////////////////////////////
   // Adding kernels
   ////////////////////////////////////////////////////////
@@ -322,19 +302,11 @@
     InputParameters params = _factory.getValidParams(class_name);
     params.set<NonlinearVariableName>("variable") = _rhouA_name;
     params.set<std::vector<SubdomainName>>("block") = _pipe.getSubdomainNames();
-<<<<<<< HEAD
-    params.set<std::vector<VariableName>>("A") = cv_area;
+    params.set<std::vector<VariableName>>("A") = {AREA};
     params.set<MaterialPropertyName>("D_h") = HYDRAULIC_DIAMETER;
-    params.set<std::vector<VariableName>>("arhoA") = cv_rhoA;
-    params.set<std::vector<VariableName>>("arhouA") = cv_rhouA;
-    params.set<std::vector<VariableName>>("arhoEA") = cv_rhoEA;
-=======
-    params.set<std::vector<VariableName>>("A") = {AREA};
-    params.set<std::vector<VariableName>>("D_h") = {HYDRAULIC_DIAMETER};
     params.set<std::vector<VariableName>>("arhoA") = {_rhoA_name};
     params.set<std::vector<VariableName>>("arhouA") = {_rhouA_name};
     params.set<std::vector<VariableName>>("arhoEA") = {_rhoEA_name};
->>>>>>> aab720e6
     params.set<MaterialPropertyName>("alpha") = UNITY;
     params.set<MaterialPropertyName>("rho") = _density_name;
     params.set<MaterialPropertyName>("vel") = _velocity_name;
