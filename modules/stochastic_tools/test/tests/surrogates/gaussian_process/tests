[Tests]
  issues = "#15482"
  design = "GaussianProcessTrainer.md GaussianProcess.md"
  requirement = 'The system shall demonstrate a gaussian process surrogate by '
  [GP_training]
    type = CheckFiles
    input = GP_squared_exponential_training.i
    check_files = 'gauss_process_training_GP_avg_trainer.rd'
    allow_test_objects = true
    detail = 'training a Gaussian process model, '
  []
  [GP_testing]
    type = CSVDiff
    input = GP_squared_exponential_testing.i
    allow_test_objects = true
    csvdiff = 'GP_squared_exponential_testing_out_samp_avg_0002.csv'
    detail = 'evaluating the trained Gaussian process model, '
    prereq = GP_training
  []
  [GP_squared_exponential]
    type = CSVDiff
    input = GP_squared_exponential.i
    allow_test_objects = true
    csvdiff = 'GP_squared_exponential_out_samp_avg_0002.csv GP_squared_exponential_out_results_0002.csv'
    detail = 'training and evaluating with a squared exponential kernel, '
  []
  [GP_exponential]
    type = CSVDiff
    input = GP_exponential.i
    allow_test_objects = true
    csvdiff = 'GP_exponential_out_samp_avg_0002.csv GP_exponential_out_results_0002.csv'
    detail = 'training and evaluating with an exponential kernel, '
  []
  [GP_Matern_half_int]
    type = CSVDiff
    input = GP_Matern_half_int.i
    allow_test_objects = true
    csvdiff = 'GP_Matern_half_int_out_samp_avg_0002.csv GP_Matern_half_int_out_results_0002.csv'
    detail = 'and training and evaluating with a Matern half integer kernel'
  []
  [GP_squared_exponential_tuned]
    type = CSVDiff
    input = GP_squared_exponential_tuned.i
    allow_test_objects = true
    csvdiff = 'GP_squared_exponential_tuned_out_samp_avg_0002.csv GP_squared_exponential_tuned_out_results_0002.csv GP_squared_exponential_tuned_out_hyperparams_0002.csv'
<<<<<<< HEAD
    petsc_version = '>=3.5.0'
=======
    petsc_version = '>=3.10.0'
>>>>>>> c2ec2dd6
    detail = 'then testing hyperparameter tuning for the squared exponential kernel, '
  []
  [GP_exponential_tuned]
    type = CSVDiff
    input = GP_exponential_tuned.i
    allow_test_objects = true
    csvdiff = 'GP_exponential_tuned_out_samp_avg_0002.csv GP_exponential_tuned_out_results_0002.csv GP_exponential_tuned_out_hyperparams_0002.csv'
<<<<<<< HEAD
    petsc_version = '>=3.5.0'
=======
    petsc_version = '>=3.10.0'
>>>>>>> c2ec2dd6
    detail = 'exponential kernel, '
  []
  [GP_Matern_half_int_tuned]
    type = CSVDiff
    input = GP_Matern_half_int_tuned.i
    allow_test_objects = true
    csvdiff = 'GP_Matern_half_int_tuned_out_samp_avg_0002.csv GP_Matern_half_int_tuned_out_results_0002.csv GP_Matern_half_int_tuned_out_hyperparams_0002.csv'
<<<<<<< HEAD
    petsc_version = '>=3.5.0'
=======
    petsc_version = '>=3.10.0'
>>>>>>> c2ec2dd6
    detail = 'and Matern half integer kernel.'
  []
[]<|MERGE_RESOLUTION|>--- conflicted
+++ resolved
@@ -43,11 +43,7 @@
     input = GP_squared_exponential_tuned.i
     allow_test_objects = true
     csvdiff = 'GP_squared_exponential_tuned_out_samp_avg_0002.csv GP_squared_exponential_tuned_out_results_0002.csv GP_squared_exponential_tuned_out_hyperparams_0002.csv'
-<<<<<<< HEAD
-    petsc_version = '>=3.5.0'
-=======
     petsc_version = '>=3.10.0'
->>>>>>> c2ec2dd6
     detail = 'then testing hyperparameter tuning for the squared exponential kernel, '
   []
   [GP_exponential_tuned]
@@ -55,11 +51,7 @@
     input = GP_exponential_tuned.i
     allow_test_objects = true
     csvdiff = 'GP_exponential_tuned_out_samp_avg_0002.csv GP_exponential_tuned_out_results_0002.csv GP_exponential_tuned_out_hyperparams_0002.csv'
-<<<<<<< HEAD
-    petsc_version = '>=3.5.0'
-=======
     petsc_version = '>=3.10.0'
->>>>>>> c2ec2dd6
     detail = 'exponential kernel, '
   []
   [GP_Matern_half_int_tuned]
@@ -67,11 +59,7 @@
     input = GP_Matern_half_int_tuned.i
     allow_test_objects = true
     csvdiff = 'GP_Matern_half_int_tuned_out_samp_avg_0002.csv GP_Matern_half_int_tuned_out_results_0002.csv GP_Matern_half_int_tuned_out_hyperparams_0002.csv'
-<<<<<<< HEAD
-    petsc_version = '>=3.5.0'
-=======
     petsc_version = '>=3.10.0'
->>>>>>> c2ec2dd6
-    detail = 'and Matern half integer kernel.'
+    detail = 'and Matern half integer kernel, '
   []
 []