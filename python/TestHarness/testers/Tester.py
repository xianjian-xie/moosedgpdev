--- conflicted
+++ resolved
@@ -41,13 +41,9 @@
     params.addParam('petsc_debug',   ['ALL'], "{False,True} -> test only runs when PETSc is configured with --with-debugging={0,1}, otherwise test always runs.")
     params.addParam('curl',          ['ALL'], "A test that runs only if CURL is detected ('ALL', 'TRUE', 'FALSE')")
     params.addParam('tbb',           ['ALL'], "A test that runs only if TBB is available ('ALL', 'TRUE', 'FALSE')")
-<<<<<<< HEAD
     params.addParam('superlu',       ['ALL'], "A test that runs only if SuperLU is available via PETSc ('ALL', 'TRUE', 'FALSE')")
-
-=======
     params.addParam('cxx11',         ['ALL'], "A test that runs only if CXX11 is available ('ALL', 'TRUE', 'FALSE')")
     params.addParam('asio',          ['ALL'], "A test that runs only if ASIO is available ('ALL', 'TRUE', 'FALSE')")
->>>>>>> 7a470335
     params.addParam('depend_files',  [], "A test that only runs if all depend files exist (files listed are expected to be relative to the base directory, not the test directory")
 
     return params
@@ -163,11 +159,7 @@
       return (False, reason)
 
     # PETSc is being explicitly checked above
-<<<<<<< HEAD
-    local_checks = ['platform', 'compiler', 'mesh_mode', 'method', 'library_mode', 'dtk', 'unique_ids', 'vtk', 'tecplot', 'petsc_debug', 'curl', 'tbb', 'superlu']
-=======
-    local_checks = ['platform', 'compiler', 'mesh_mode', 'method', 'library_mode', 'dtk', 'unique_ids', 'vtk', 'tecplot', 'petsc_debug', 'curl', 'tbb', 'cxx11', 'asio']
->>>>>>> 7a470335
+    local_checks = ['platform', 'compiler', 'mesh_mode', 'method', 'library_mode', 'dtk', 'unique_ids', 'vtk', 'tecplot', 'petsc_debug', 'curl', 'tbb', 'superlu', 'cxx11', 'asio']
     for check in local_checks:
       test_platforms = set()
       for x in self.specs[check]:
